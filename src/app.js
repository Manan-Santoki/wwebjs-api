require('./routes') // Keep this line if it's needed for side effects in routes.js
const express = require('express')
<<<<<<< HEAD
const { restoreSessions } = require('./sessions')
const { routes } = require('./routes') // Keep this line as well if routes are exported.
=======
const { routes } = require('./routes')
>>>>>>> 92fa7cc2
const { maxAttachmentSize } = require('./config')
const cors = require('cors');

const app = express()

// Initialize Express app
app.disable('x-powered-by')
app.use(cors({
    origin: '*' // Allow requests from any origin
  }));
app.use(express.json({ limit: maxAttachmentSize + 1000000 }))
app.use(express.urlencoded({ limit: maxAttachmentSize + 1000000, extended: true }))
app.use('/', routes) // Then apply your routes

module.exports = app<|MERGE_RESOLUTION|>--- conflicted
+++ resolved
@@ -1,11 +1,6 @@
 require('./routes') // Keep this line if it's needed for side effects in routes.js
 const express = require('express')
-<<<<<<< HEAD
-const { restoreSessions } = require('./sessions')
-const { routes } = require('./routes') // Keep this line as well if routes are exported.
-=======
 const { routes } = require('./routes')
->>>>>>> 92fa7cc2
 const { maxAttachmentSize } = require('./config')
 const cors = require('cors');
 
