const { Client, LocalAuth } = require('whatsapp-web.js')
const fs = require('fs')
const path = require('path')
const sessions = new Map()
<<<<<<< HEAD
const { 
  baseWebhookURL, 
  sessionFolderPath, 
  maxAttachmentSize, 
  setMessagesAsSeen, 
  webVersion, 
  webVersionCacheType, 
  recoverSessions, 
  chromeBin, 
  headless, 
  releaseBrowserLock 
} = require('./config')
const { triggerWebhook, waitForNestedObject, checkIfEventisEnabled, sendMessageSeenStatus } = require('./utils')
=======
const { baseWebhookURL, sessionFolderPath, maxAttachmentSize, setMessagesAsSeen, webVersion, webVersionCacheType, recoverSessions, chromeBin, headless, releaseBrowserLock } = require('./config')
const { triggerWebhook, waitForNestedObject, isEventEnabled, sendMessageSeenStatus, sleep } = require('./utils')
>>>>>>> 92fa7cc2
const { logger } = require('./logger')
const { initWebSocketServer, terminateWebSocketServer, triggerWebSocket } = require('./websocket')
const QRCode = require('qrcode');

/**
 * Validates if the session is ready by checking:
 *  - The session exists in our map
 *  - The puppeteer page is available and evaluable.
 *  - The session state is "CONNECTED"
 */
const validateSession = async (sessionId) => {
  try {
    const returnData = { success: false, state: null, message: '' }

    // Session not found in our sessions map
    if (!sessions.has(sessionId) || !sessions.get(sessionId)) {
      returnData.message = 'session_not_found'
      return returnData
    }

    const client = sessions.get(sessionId)
    // Wait until the client has a pupPage object
    await waitForNestedObject(client, 'pupPage')
      .catch((err) => { 
        return { success: false, state: null, message: err.message } 
      })

    // Validate the page is not closed and evaluable
    let maxRetry = 0
    while (true) {
      try {
        if (!client.pupPage || client.pupPage.isClosed()) {
          return { success: false, state: null, message: 'browser tab closed' }
        }
        // Attempt a simple evaluation with a timeout fallback
        await Promise.race([
          client.pupPage.evaluate(() => 1),
          new Promise(resolve => setTimeout(resolve, 1000))
        ])
        break
      } catch (error) {
        logger.warn({ sessionId, error }, 'Evaluation error during session validation.')
        if (maxRetry === 2) {
          return { success: false, state: null, message: 'session closed' }
        }
        maxRetry++
      }
    }

    const state = await client.getState()
    returnData.state = state
    if (state !== 'CONNECTED') {
      returnData.message = 'session_not_connected'
      return returnData
    }

    // Session is successfully connected
    returnData.success = true
    returnData.message = 'session_connected'
    return returnData
  } catch (error) {
    logger.error({ sessionId, err: error }, 'Failed to validate session')
    return { success: false, state: null, message: error.message }
  }
}

/**
 * Restores any sessions from the session folder. This scans the session folder
 * for directories matching "session-*" and reinitializes them.
 */
const restoreSessions = () => {
  try {
    if (!fs.existsSync(sessionFolderPath)) {
      fs.mkdirSync(sessionFolderPath) // Create the session directory if it doesn't exist
    }
    // Read the contents of the folder
    fs.readdir(sessionFolderPath, async (_, files) => {
      // Iterate through each folder in the session folder
      for (const file of files) {
        // Extract sessionId from folder name
        const match = file.match(/^session-(.+)$/)
        if (match) {
          const sessionId = match[1]
<<<<<<< HEAD
          logger.warn({ sessionId }, 'Existing session detected; attempting restoration.')
=======
          logger.warn({ sessionId }, 'Existing session detected')
>>>>>>> 92fa7cc2
          await setupSession(sessionId)
        }
      }
    })
  } catch (error) {
    logger.error(error, 'Failed to restore sessions')
  }
}

/**
 * Sets up a new client session.
 */
const setupSession = async (sessionId) => {
  try {
    if (sessions.has(sessionId)) {
      return { success: false, message: `Session already exists for: ${sessionId}`, client: sessions.get(sessionId) }
    }
<<<<<<< HEAD

    // Use LocalAuth for session data; disable logout from LocalAuth (to avoid deletion of files during logout)
=======
    logger.info({ sessionId }, 'Session is being initiated')
    // Disable the delete folder from the logout function (will be handled separately)
>>>>>>> 92fa7cc2
    const localAuth = new LocalAuth({ clientId: sessionId, dataPath: sessionFolderPath })
    delete localAuth.logout
    localAuth.logout = () => { }

    const clientOptions = {
      puppeteer: {
        executablePath: chromeBin,
<<<<<<< HEAD
        headless: true,
        args: [
          '--no-sandbox',
          '--disable-setuid-sandbox',
          '--disable-gpu',
          '--disable-dev-shm-usage',
          '--single-process' // Reduces resource usage
        ],
        timeout: 30000 // Increase launch timeout if needed
=======
        headless,
        args: [
          '--autoplay-policy=user-gesture-required',
          '--disable-background-networking',
          '--disable-background-timer-throttling',
          '--disable-backgrounding-occluded-windows',
          '--disable-breakpad',
          '--disable-client-side-phishing-detection',
          '--disable-component-update',
          '--disable-default-apps',
          '--disable-dev-shm-usage',
          '--disable-domain-reliability',
          '--disable-extensions',
          '--disable-features=AudioServiceOutOfProcess',
          '--disable-hang-monitor',
          '--disable-ipc-flooding-protection',
          '--disable-notifications',
          '--disable-offer-store-unmasked-wallet-cards',
          '--disable-popup-blocking',
          '--disable-print-preview',
          '--disable-prompt-on-repost',
          '--disable-renderer-backgrounding',
          '--disable-speech-api',
          '--disable-sync',
          '--disable-gpu',
          '--disable-accelerated-2d-canvas',
          '--hide-scrollbars',
          '--ignore-gpu-blacklist',
          '--metrics-recording-only',
          '--mute-audio',
          '--no-default-browser-check',
          '--no-first-run',
          '--no-pings',
          '--no-zygote',
          '--password-store=basic',
          '--use-gl=swiftshader',
          '--use-mock-keychain',
          '--disable-setuid-sandbox',
          '--no-sandbox',
          '--disable-blink-features=AutomationControlled'
        ]
>>>>>>> 92fa7cc2
      },
      authStrategy: localAuth,
      takeoverOnConflict: true, // Handle session conflicts
      qrMaxRetries: 5, // Limit QR regeneration attempts
    };
    if (webVersion) {
      clientOptions.webVersion = webVersion
      switch (webVersionCacheType.toLowerCase()) {
        case 'local':
          clientOptions.webVersionCache = {
            type: 'local'
          }
          break
        case 'remote':
          clientOptions.webVersionCache = {
            type: 'remote',
            remotePath: 'https://raw.githubusercontent.com/wppconnect-team/wa-version/main/html/' + webVersion + '.html'
          }
          break
        default:
          clientOptions.webVersionCache = {
            type: 'none'
          }
      }
    }

    const client = new Client(clientOptions)
    if (releaseBrowserLock) {
      // Remove the SingletonLock file if it exists to avoid lock issues (see Puppeteer issue #4860)
      const singletonLockPath = path.resolve(path.join(sessionFolderPath, `session-${sessionId}`, 'SingletonLock'))
      const singletonLockExists = await fs.promises.lstat(singletonLockPath).then(() => true).catch(() => false)
      if (singletonLockExists) {
        logger.warn({ sessionId }, 'Browser lock file exists, removing.')
        await fs.promises.unlink(singletonLockPath)
      }
    }

    try {
      await client.initialize()
    } catch (error) {
      logger.error({ sessionId, err: error }, 'Initialize error')
      throw error
    }

    // Start the WebSocket server for this session
    initWebSocketServer(sessionId)
    // Initialize client event listeners
    initializeEvents(client, sessionId)

    // Save the session to the Map
    sessions.set(sessionId, client)
    return { success: true, message: 'Session initiated successfully', client }
  } catch (error) {
    return { success: false, message: error.message, client: null }
  }
}

/**
 * Initializes events for the client.
 * Events include handling page closure, errors, and various WhatsApp events.
 */
const initializeEvents = (client, sessionId) => {
  // Set the webhook URL; allow for environment override per session
  const sessionWebhook = process.env[sessionId.toUpperCase() + '_WEBHOOK_URL'] || baseWebhookURL

  if (recoverSessions) {
    waitForNestedObject(client, 'pupPage').then(() => {
      const restartSession = async (sessionId) => {
        sessions.delete(sessionId)
        await client.destroy().catch(e => { logger.error({ sessionId, err: e }, 'Error during client destroy'); })
        await setupSession(sessionId)
      }
      // Listen for page close and error events to restart session
      client.pupPage.once('close', function () {
        logger.warn({ sessionId }, 'Browser page closed. Restoring session.')
        restartSession(sessionId)
      })
      client.pupPage.once('error', function () {
        logger.warn({ sessionId }, 'Browser page error occurred. Restoring session.')
        restartSession(sessionId)
      })
    }).catch(e => { 
      logger.error({ sessionId, err: e }, 'Error waiting for pupPage.') 
    })
  }

<<<<<<< HEAD
  // Register events only if enabled
  checkIfEventisEnabled('auth_failure')
    .then(_ => {
      client.on('auth_failure', (msg) => {
        triggerWebhook(sessionWebhook, sessionId, 'status', { msg })
        triggerWebSocket(sessionId, 'status', { msg })
      })
=======
  if (isEventEnabled('auth_failure')) {
    client.on('auth_failure', (msg) => {
      triggerWebhook(sessionWebhook, sessionId, 'status', { msg })
      triggerWebSocket(sessionId, 'status', { msg })
>>>>>>> 92fa7cc2
    })
  }

  if (isEventEnabled('authenticated')) {
    client.qr = null
    client.on('authenticated', () => {
      triggerWebhook(sessionWebhook, sessionId, 'authenticated')
      triggerWebSocket(sessionId, 'authenticated')
    })
  }

  if (isEventEnabled('call')) {
    client.on('call', (call) => {
      triggerWebhook(sessionWebhook, sessionId, 'call', { call })
      triggerWebSocket(sessionId, 'call', { call })
    })
  }

  if (isEventEnabled('change_state')) {
    client.on('change_state', state => {
      triggerWebhook(sessionWebhook, sessionId, 'change_state', { state })
      triggerWebSocket(sessionId, 'change_state', { state })
    })
  }

  if (isEventEnabled('disconnected')) {
    client.on('disconnected', (reason) => {
      triggerWebhook(sessionWebhook, sessionId, 'disconnected', { reason })
      triggerWebSocket(sessionId, 'disconnected', { reason })
    })
  }

  if (isEventEnabled('group_join')) {
    client.on('group_join', (notification) => {
      triggerWebhook(sessionWebhook, sessionId, 'group_join', { notification })
      triggerWebSocket(sessionId, 'group_join', { notification })
    })
  }

  if (isEventEnabled('group_leave')) {
    client.on('group_leave', (notification) => {
      triggerWebhook(sessionWebhook, sessionId, 'group_leave', { notification })
      triggerWebSocket(sessionId, 'group_leave', { notification })
    })
  }

  if (isEventEnabled('group_admin_changed')) {
    client.on('group_admin_changed', (notification) => {
      triggerWebhook(sessionWebhook, sessionId, 'group_admin_changed', { notification })
      triggerWebSocket(sessionId, 'group_admin_changed', { notification })
    })
  }

  if (isEventEnabled('group_membership_request')) {
    client.on('group_membership_request', (notification) => {
      triggerWebhook(sessionWebhook, sessionId, 'group_membership_request', { notification })
      triggerWebSocket(sessionId, 'group_membership_request', { notification })
    })
  }

  if (isEventEnabled('group_update')) {
    client.on('group_update', (notification) => {
      triggerWebhook(sessionWebhook, sessionId, 'group_update', { notification })
      triggerWebSocket(sessionId, 'group_update', { notification })
    })
  }

  if (isEventEnabled('loading_screen')) {
    client.on('loading_screen', (percent, message) => {
      triggerWebhook(sessionWebhook, sessionId, 'loading_screen', { percent, message })
      triggerWebSocket(sessionId, 'loading_screen', { percent, message })
    })
  }

  if (isEventEnabled('media_uploaded')) {
    client.on('media_uploaded', (message) => {
      triggerWebhook(sessionWebhook, sessionId, 'media_uploaded', { message })
      triggerWebSocket(sessionId, 'media_uploaded', { message })
    })
  }

<<<<<<< HEAD
  checkIfEventisEnabled('message')
    .then(_ => {
      client.on('message', async (message) => {
        triggerWebhook(sessionWebhook, sessionId, 'message', { message })
        triggerWebSocket(sessionId, 'message', { message })
        if (message.hasMedia && message._data?.size < maxAttachmentSize) {
          checkIfEventisEnabled('media').then(_ => {
            message.downloadMedia().then(messageMedia => {
              triggerWebhook(sessionWebhook, sessionId, 'media', { messageMedia, message })
              triggerWebSocket(sessionId, 'media', { messageMedia, message })
            }).catch(error => {
              logger.error({ sessionId, err: error }, 'Failed to download media')
            })
=======
  client.on('message', async (message) => {
    if (isEventEnabled('message')) {
      triggerWebhook(sessionWebhook, sessionId, 'message', { message })
      triggerWebSocket(sessionId, 'message', { message })
      if (message.hasMedia && message._data?.size < maxAttachmentSize) {
      // custom service event
        if (isEventEnabled('media')) {
          message.downloadMedia().then(messageMedia => {
            triggerWebhook(sessionWebhook, sessionId, 'media', { messageMedia, message })
            triggerWebSocket(sessionId, 'media', { messageMedia, message })
          }).catch(error => {
            logger.error({ sessionId, err: error }, 'Failed to download media')
>>>>>>> 92fa7cc2
          })
        }
      }
    }
    if (setMessagesAsSeen) {
      // small delay to ensure the message is processed before sending seen status
      await sleep(1000)
      sendMessageSeenStatus(message)
    }
  })

  if (isEventEnabled('message_ack')) {
    client.on('message_ack', (message, ack) => {
      triggerWebhook(sessionWebhook, sessionId, 'message_ack', { message, ack })
      triggerWebSocket(sessionId, 'message_ack', { message, ack })
    })
  }

  if (isEventEnabled('message_create')) {
    client.on('message_create', (message) => {
      triggerWebhook(sessionWebhook, sessionId, 'message_create', { message })
      triggerWebSocket(sessionId, 'message_create', { message })
    })
  }

  if (isEventEnabled('message_reaction')) {
    client.on('message_reaction', (reaction) => {
      triggerWebhook(sessionWebhook, sessionId, 'message_reaction', { reaction })
      triggerWebSocket(sessionId, 'message_reaction', { reaction })
    })
  }

  if (isEventEnabled('message_edit')) {
    client.on('message_edit', (message, newBody, prevBody) => {
      triggerWebhook(sessionWebhook, sessionId, 'message_edit', { message, newBody, prevBody })
      triggerWebSocket(sessionId, 'message_edit', { message, newBody, prevBody })
    })
  }

  if (isEventEnabled('message_ciphertext')) {
    client.on('message_ciphertext', (message) => {
      triggerWebhook(sessionWebhook, sessionId, 'message_ciphertext', { message })
      triggerWebSocket(sessionId, 'message_ciphertext', { message })
    })
  }

  if (isEventEnabled('message_revoke_everyone')) {
    client.on('message_revoke_everyone', (message) => {
      triggerWebhook(sessionWebhook, sessionId, 'message_revoke_everyone', { message })
      triggerWebSocket(sessionId, 'message_revoke_everyone', { message })
    })
  }

  if (isEventEnabled('message_revoke_me')) {
    client.on('message_revoke_me', (message, revokedMsg) => {
      triggerWebhook(sessionWebhook, sessionId, 'message_revoke_me', { message, revokedMsg })
      triggerWebSocket(sessionId, 'message_revoke_me', { message, revokedMsg })
    })
  }

  // QR code events
  client.on('qr', async (qrData) => {
    try {
      // Generate QR code as a buffer
      const qrImageBuffer = await QRCode.toBuffer(qrData, { type: 'png' });
      client.qrImage = qrImageBuffer; // Cache the image buffer
      client.qr = qrData;
  
      // Clear previous timeout and set new expiration (60 seconds)
      if (client.qrClearTimeout) clearTimeout(client.qrClearTimeout);
      client.qrClearTimeout = setTimeout(() => {
        client.qr = null;
        client.qrImage = null;
        logger.warn({ sessionId }, 'QR code expired');
      }, 60000);
  
      // Emit QR via webhook/websocket
      if (await checkIfEventisEnabled('qr')) {
        triggerWebhook(sessionWebhook, sessionId, 'qr', { qr: qrData });
        triggerWebSocket(sessionId, 'qr', { qr: qrData });
      }
<<<<<<< HEAD
    } catch (error) {
      logger.error({ sessionId, err: error }, 'Failed to generate QR image');
    }
  });
  
  checkIfEventisEnabled('ready')
    .then(_ => {
      client.on('ready', () => {
        triggerWebhook(sessionWebhook, sessionId, 'ready')
        triggerWebSocket(sessionId, 'ready')
      })
=======
    }, 30000)
    if (isEventEnabled('qr')) {
      triggerWebhook(sessionWebhook, sessionId, 'qr', { qr })
      triggerWebSocket(sessionId, 'qr', { qr })
    }
  })

  if (isEventEnabled('ready')) {
    client.on('ready', () => {
      triggerWebhook(sessionWebhook, sessionId, 'ready')
      triggerWebSocket(sessionId, 'ready')
>>>>>>> 92fa7cc2
    })
  }

  if (isEventEnabled('contact_changed')) {
    client.on('contact_changed', (message, oldId, newId, isContact) => {
      triggerWebhook(sessionWebhook, sessionId, 'contact_changed', { message, oldId, newId, isContact })
      triggerWebSocket(sessionId, 'contact_changed', { message, oldId, newId, isContact })
    })
  }

  if (isEventEnabled('chat_removed')) {
    client.on('chat_removed', (chat) => {
      triggerWebhook(sessionWebhook, sessionId, 'chat_removed', { chat })
      triggerWebSocket(sessionId, 'chat_removed', { chat })
    })
  }

  if (isEventEnabled('chat_archived')) {
    client.on('chat_archived', (chat, currState, prevState) => {
      triggerWebhook(sessionWebhook, sessionId, 'chat_archived', { chat, currState, prevState })
      triggerWebSocket(sessionId, 'chat_archived', { chat, currState, prevState })
    })
  }

  if (isEventEnabled('unread_count')) {
    client.on('unread_count', (chat) => {
      triggerWebhook(sessionWebhook, sessionId, 'unread_count', { chat })
      triggerWebSocket(sessionId, 'unread_count', { chat })
    })
  }

  if (isEventEnabled('vote_update')) {
    client.on('vote_update', (vote) => {
      triggerWebhook(sessionWebhook, sessionId, 'vote_update', { vote })
      triggerWebSocket(sessionId, 'vote_update', { vote })
    })
  }
}

/**
 * Deletes the client session folder safely, ensuring no directory traversal is possible.
 */
const deleteSessionFolder = async (sessionId) => {
  try {
    const targetDirPath = path.join(sessionFolderPath, `session-${sessionId}`)
    const resolvedTargetDirPath = await fs.promises.realpath(targetDirPath)
    const resolvedSessionPath = await fs.promises.realpath(sessionFolderPath)

    // Ensure the target directory path is a subdirectory of the session folder
    const safeSessionPath = `${resolvedSessionPath}${path.sep}`
    if (!resolvedTargetDirPath.startsWith(safeSessionPath)) {
      throw new Error('Invalid path: Directory traversal detected')
    }
    await fs.promises.rm(resolvedTargetDirPath, { recursive: true, force: true })
  } catch (error) {
    logger.error({ sessionId, err: error }, 'Folder deletion error')
    throw error
  }
}

/**
 * Reloads the session without removing the browser cache.
 */
const reloadSession = async (sessionId) => {
  try {
    const client = sessions.get(sessionId)
    if (!client) {
      return
    }
    // Remove page event listeners to avoid duplicate calls
    client.pupPage?.removeAllListeners('close')
    client.pupPage?.removeAllListeners('error')
    try {
      const pages = await client.pupBrowser.pages()
      await Promise.all(pages.map((page) => page.close()))
      await Promise.race([
        client.pupBrowser.close(),
        new Promise(resolve => setTimeout(resolve, 5000))
      ])
    } catch (e) {
      const childProcess = client.pupBrowser.process()
      if (childProcess) {
        childProcess.kill(9)
      }
    }
    sessions.delete(sessionId)
    await setupSession(sessionId)
  } catch (error) {
    logger.error({ sessionId, err: error }, 'Failed to reload session')
    throw error
  }
}

<<<<<<< HEAD
/**
 * Deletes the session. It first attempts to gracefully logout/destroy the client,
 * then waits a few seconds for the browser process to disconnect before deleting the session folder.
 */
=======
const destroySession = async (sessionId) => {
  try {
    const client = sessions.get(sessionId)
    if (!client) {
      return
    }
    client.pupPage?.removeAllListeners('close')
    client.pupPage?.removeAllListeners('error')
    try {
      await terminateWebSocketServer(sessionId)
    } catch (error) {
      logger.error({ sessionId, err: error }, 'Failed to terminate WebSocket server')
    }
    await client.destroy()
    // Wait 10 secs for client.pupBrowser to be disconnected
    let maxDelay = 0
    while (client.pupBrowser?.isConnected() && (maxDelay < 10)) {
      await new Promise(resolve => setTimeout(resolve, 1000))
      maxDelay++
    }
    sessions.delete(sessionId)
  } catch (error) {
    logger.error({ sessionId, err: error }, 'Failed to stop session')
    throw error
  }
}

>>>>>>> 92fa7cc2
const deleteSession = async (sessionId, validation) => {
  try {
    const client = sessions.get(sessionId)
    if (!client) {
      return
    }
    client.pupPage?.removeAllListeners('close')
    client.pupPage?.removeAllListeners('error')
    try {
      await terminateWebSocketServer(sessionId)
    } catch (error) {
      logger.error({ sessionId, err: error }, 'Failed to terminate WebSocket server')
    }
    if (validation.success) {
      logger.info({ sessionId }, 'Logging out session')
      await client.logout()
    } else if (validation.message === 'session_not_connected') {
      logger.info({ sessionId }, 'Destroying session')
      await client.destroy()
    }
    // Wait for up to 10 seconds for the browser to disconnect
    let maxDelay = 0
    while (client.pupBrowser.isConnected() && (maxDelay < 10)) {
      await new Promise(resolve => setTimeout(resolve, 1000))
      maxDelay++
    }
    sessions.delete(sessionId)
    await deleteSessionFolder(sessionId)
  } catch (error) {
    logger.error({ sessionId, err: error }, 'Failed to delete session')
    throw error
  }
}

/**
 * Flushes sessions by iterating through the session folder and deleting sessions
 * that are either inactive or all sessions (depending on the deleteOnlyInactive flag).
 */
const flushSessions = async (deleteOnlyInactive) => {
  try {
    const files = await fs.promises.readdir(sessionFolderPath)
    for (const file of files) {
      const match = file.match(/^session-(.+)$/)
      if (match) {
        const sessionId = match[1]
        const validation = await validateSession(sessionId)
        if (!deleteOnlyInactive || !validation.success) {
          await deleteSession(sessionId, validation)
        }
      }
    }
  } catch (error) {
    logger.error(error, 'Failed to flush sessions')
    throw error
  }
}

module.exports = {
  sessions,
  setupSession,
  restoreSessions,
  validateSession,
  deleteSession,
  reloadSession,
  flushSessions,
  destroySession
}<|MERGE_RESOLUTION|>--- conflicted
+++ resolved
@@ -2,24 +2,8 @@
 const fs = require('fs')
 const path = require('path')
 const sessions = new Map()
-<<<<<<< HEAD
-const { 
-  baseWebhookURL, 
-  sessionFolderPath, 
-  maxAttachmentSize, 
-  setMessagesAsSeen, 
-  webVersion, 
-  webVersionCacheType, 
-  recoverSessions, 
-  chromeBin, 
-  headless, 
-  releaseBrowserLock 
-} = require('./config')
-const { triggerWebhook, waitForNestedObject, checkIfEventisEnabled, sendMessageSeenStatus } = require('./utils')
-=======
 const { baseWebhookURL, sessionFolderPath, maxAttachmentSize, setMessagesAsSeen, webVersion, webVersionCacheType, recoverSessions, chromeBin, headless, releaseBrowserLock } = require('./config')
 const { triggerWebhook, waitForNestedObject, isEventEnabled, sendMessageSeenStatus, sleep } = require('./utils')
->>>>>>> 92fa7cc2
 const { logger } = require('./logger')
 const { initWebSocketServer, terminateWebSocketServer, triggerWebSocket } = require('./websocket')
 const QRCode = require('qrcode');
@@ -103,11 +87,7 @@
         const match = file.match(/^session-(.+)$/)
         if (match) {
           const sessionId = match[1]
-<<<<<<< HEAD
-          logger.warn({ sessionId }, 'Existing session detected; attempting restoration.')
-=======
           logger.warn({ sessionId }, 'Existing session detected')
->>>>>>> 92fa7cc2
           await setupSession(sessionId)
         }
       }
@@ -125,13 +105,8 @@
     if (sessions.has(sessionId)) {
       return { success: false, message: `Session already exists for: ${sessionId}`, client: sessions.get(sessionId) }
     }
-<<<<<<< HEAD
-
-    // Use LocalAuth for session data; disable logout from LocalAuth (to avoid deletion of files during logout)
-=======
     logger.info({ sessionId }, 'Session is being initiated')
     // Disable the delete folder from the logout function (will be handled separately)
->>>>>>> 92fa7cc2
     const localAuth = new LocalAuth({ clientId: sessionId, dataPath: sessionFolderPath })
     delete localAuth.logout
     localAuth.logout = () => { }
@@ -139,17 +114,6 @@
     const clientOptions = {
       puppeteer: {
         executablePath: chromeBin,
-<<<<<<< HEAD
-        headless: true,
-        args: [
-          '--no-sandbox',
-          '--disable-setuid-sandbox',
-          '--disable-gpu',
-          '--disable-dev-shm-usage',
-          '--single-process' // Reduces resource usage
-        ],
-        timeout: 30000 // Increase launch timeout if needed
-=======
         headless,
         args: [
           '--autoplay-policy=user-gesture-required',
@@ -191,7 +155,6 @@
           '--no-sandbox',
           '--disable-blink-features=AutomationControlled'
         ]
->>>>>>> 92fa7cc2
       },
       authStrategy: localAuth,
       takeoverOnConflict: true, // Handle session conflicts
@@ -278,20 +241,10 @@
     })
   }
 
-<<<<<<< HEAD
-  // Register events only if enabled
-  checkIfEventisEnabled('auth_failure')
-    .then(_ => {
-      client.on('auth_failure', (msg) => {
-        triggerWebhook(sessionWebhook, sessionId, 'status', { msg })
-        triggerWebSocket(sessionId, 'status', { msg })
-      })
-=======
   if (isEventEnabled('auth_failure')) {
     client.on('auth_failure', (msg) => {
       triggerWebhook(sessionWebhook, sessionId, 'status', { msg })
       triggerWebSocket(sessionId, 'status', { msg })
->>>>>>> 92fa7cc2
     })
   }
 
@@ -373,21 +326,6 @@
     })
   }
 
-<<<<<<< HEAD
-  checkIfEventisEnabled('message')
-    .then(_ => {
-      client.on('message', async (message) => {
-        triggerWebhook(sessionWebhook, sessionId, 'message', { message })
-        triggerWebSocket(sessionId, 'message', { message })
-        if (message.hasMedia && message._data?.size < maxAttachmentSize) {
-          checkIfEventisEnabled('media').then(_ => {
-            message.downloadMedia().then(messageMedia => {
-              triggerWebhook(sessionWebhook, sessionId, 'media', { messageMedia, message })
-              triggerWebSocket(sessionId, 'media', { messageMedia, message })
-            }).catch(error => {
-              logger.error({ sessionId, err: error }, 'Failed to download media')
-            })
-=======
   client.on('message', async (message) => {
     if (isEventEnabled('message')) {
       triggerWebhook(sessionWebhook, sessionId, 'message', { message })
@@ -400,7 +338,6 @@
             triggerWebSocket(sessionId, 'media', { messageMedia, message })
           }).catch(error => {
             logger.error({ sessionId, err: error }, 'Failed to download media')
->>>>>>> 92fa7cc2
           })
         }
       }
@@ -482,19 +419,16 @@
         triggerWebhook(sessionWebhook, sessionId, 'qr', { qr: qrData });
         triggerWebSocket(sessionId, 'qr', { qr: qrData });
       }
-<<<<<<< HEAD
     } catch (error) {
       logger.error({ sessionId, err: error }, 'Failed to generate QR image');
     }
-  });
-  
-  checkIfEventisEnabled('ready')
-    .then(_ => {
-      client.on('ready', () => {
-        triggerWebhook(sessionWebhook, sessionId, 'ready')
-        triggerWebSocket(sessionId, 'ready')
-      })
-=======
+    // inject qr code into session
+    client.qr = qr
+    client.qrClearTimeout = setTimeout(() => {
+      if (client.qr) {
+        logger.warn({ sessionId }, 'Removing expired QR code')
+        client.qr = null
+      }
     }, 30000)
     if (isEventEnabled('qr')) {
       triggerWebhook(sessionWebhook, sessionId, 'qr', { qr })
@@ -506,7 +440,6 @@
     client.on('ready', () => {
       triggerWebhook(sessionWebhook, sessionId, 'ready')
       triggerWebSocket(sessionId, 'ready')
->>>>>>> 92fa7cc2
     })
   }
 
@@ -600,12 +533,6 @@
   }
 }
 
-<<<<<<< HEAD
-/**
- * Deletes the session. It first attempts to gracefully logout/destroy the client,
- * then waits a few seconds for the browser process to disconnect before deleting the session folder.
- */
-=======
 const destroySession = async (sessionId) => {
   try {
     const client = sessions.get(sessionId)
@@ -633,7 +560,6 @@
   }
 }
 
->>>>>>> 92fa7cc2
 const deleteSession = async (sessionId, validation) => {
   try {
     const client = sessions.get(sessionId)
