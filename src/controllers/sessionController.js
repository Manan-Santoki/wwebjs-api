<<<<<<< HEAD
const { setupSession, deleteSession, reloadSession, validateSession, flushSessions, sessions } = require('../sessions')
=======
const qr = require('qr-image')
const { setupSession, deleteSession, reloadSession, validateSession, flushSessions, destroySession, sessions } = require('../sessions')
>>>>>>> 92fa7cc2
const { sendErrorResponse, waitForNestedObject } = require('../utils')
const { logger } = require('../logger')

/**
 * Starts a session for the given session ID.
 *
 * @function
 * @async
 * @param {Object} req - The HTTP request object.
 * @param {Object} res - The HTTP response object.
 * @param {string} req.params.sessionId - The session ID to start.
 * @returns {Promise<void>}
 * @throws {Error} If there was an error starting the session.
 */
const startSession = async (req, res) => {
  // #swagger.summary = 'Start new session'
  // #swagger.description = 'Starts a session for the given session ID.'
  const sessionId = req.params.sessionId
  try {
    const setupSessionReturn = await setupSession(sessionId)
    if (!setupSessionReturn.success) {
      /* #swagger.responses[422] = {
        description: "Unprocessable Entity.",
        content: {
          "application/json": {
            schema: { "$ref": "#/definitions/ErrorResponse" }
          }
        }
      }
      */
      sendErrorResponse(res, 422, setupSessionReturn.message)
      return
    }
    /* #swagger.responses[200] = {
      description: "Status of the initiated session.",
      content: {
        "application/json": {
          schema: { "$ref": "#/definitions/StartSessionResponse" }
        }
      }
    }
    */
    // wait until the client is created
    await waitForNestedObject(setupSessionReturn.client, 'pupPage')
    res.json({ success: true, message: setupSessionReturn.message })
  } catch (error) {
    logger.error({ sessionId, err: error }, 'Failed to start session')
    sendErrorResponse(res, 500, error.message)
  }
}

/**
 * Stops a session for the given session ID.
 *
 * @function
 * @async
 * @param {Object} req - The HTTP request object.
 * @param {Object} res - The HTTP response object.
 * @param {string} req.params.sessionId - The session ID to stop.
 * @returns {Promise<void>}
 * @throws {Error} If there was an error stopping the session.
 */
const stopSession = async (req, res) => {
  // #swagger.summary = 'Stop session'
  // #swagger.description = 'Stops a session for the given session ID.'
  const sessionId = req.params.sessionId
  try {
    await destroySession(sessionId)
    /* #swagger.responses[200] = {
      description: "Status of the stopped session.",
      content: {
        "application/json": {
          schema: { "$ref": "#/definitions/StopSessionResponse" }
        }
      }
    }
    */
    res.json({ success: true, message: 'Session stopped successfully' })
  } catch (error) {
    logger.error({ sessionId, err: error }, 'Failed to stop session')
    sendErrorResponse(res, 500, error.message)
  }
}

/**
 * Status of the session with the given session ID.
 *
 * @function
 * @async
 * @param {Object} req - The HTTP request object.
 * @param {Object} res - The HTTP response object.
 * @param {string} req.params.sessionId - The session ID to start.
 * @returns {Promise<void>}
 * @throws {Error} If there was an error getting status of the session.
 */
const statusSession = async (req, res) => {
  // #swagger.summary = 'Get session status'
  // #swagger.description = 'Status of the session with the given session ID.'
  const sessionId = req.params.sessionId
  try {
    const sessionData = await validateSession(sessionId)
    /* #swagger.responses[200] = {
      description: "Status of the session.",
      content: {
        "application/json": {
          schema: { "$ref": "#/definitions/StatusSessionResponse" }
        }
      }
    }
    */
    res.json(sessionData)
  } catch (error) {
    logger.error({ sessionId, err: error }, 'Failed to get session status')
    sendErrorResponse(res, 500, error.message)
  }
}

/**
 * QR code of the session with the given session ID.
 *
 * @function
 * @async
 * @param {Object} req - The HTTP request object.
 * @param {Object} res - The HTTP response object.
 * @param {string} req.params.sessionId - The session ID to start.
 * @returns {Promise<void>}
 * @throws {Error} If there was an error getting status of the session.
 */
const sessionQrCode = async (req, res) => {
  // #swagger.summary = 'Get session QR code'
  // #swagger.description = 'QR code of the session with the given session ID.'
  const sessionId = req.params.sessionId
  try {
    const session = sessions.get(sessionId)
    if (!session) {
      return res.json({ success: false, message: 'session_not_found' })
    }
    if (session.qr) {
      res.setHeader('Cache-Control', 'no-cache, no-store, must-revalidate')
      res.setHeader('Expires', 0)
      return res.json({ success: true, qr: session.qr })
    }
    return res.json({ success: false, message: 'qr code not ready or already scanned' })
  } catch (error) {
    logger.error({ sessionId, err: error }, 'Failed to get session qr code')
    sendErrorResponse(res, 500, error.message)
  }
}

/**
 * QR code as image of the session with the given session ID.
 *
 * @function
 * @async
 * @param {Object} req - The HTTP request object.
 * @param {Object} res - The HTTP response object.
 * @param {string} req.params.sessionId - The session ID to start.
 * @returns {Promise<void>}
 * @throws {Error} If there was an error getting status of the session.
 */
const sessionQrCodeImage = async (req, res) => {
  const sessionId = req.params.sessionId;
  try {
    const session = sessions.get(sessionId);
    if (!session) {
      return res.status(404).json({ success: false, message: 'session_not_found' });
    }
    if (session.qrImage) {
      res.writeHead(200, {
<<<<<<< HEAD
        'Content-Type': 'image/png',
        'Content-Length': session.qrImage.length
      });
      return res.end(session.qrImage); // Send cached image
=======
        'Cache-Control': 'no-cache, no-store, must-revalidate',
        Expires: 0,
        'Content-Type': 'image/png'
      })
      return qrImage.pipe(res)
>>>>>>> 92fa7cc2
    }
    return res.status(404).json({ success: false, message: 'qr code not ready or already scanned' });
  } catch (error) {
    logger.error({ sessionId, err: error }, 'Failed to get QR code image');
    sendErrorResponse(res, 500, error.message);
  }
};
/**
 * Restarts the session with the given session ID.
 *
 * @function
 * @async
 * @param {Object} req - The HTTP request object.
 * @param {Object} res - The HTTP response object.
 * @param {string} req.params.sessionId - The session ID to terminate.
 * @returns {Promise<void>}
 * @throws {Error} If there was an error terminating the session.
 */
const restartSession = async (req, res) => {
  // #swagger.summary = 'Restart session'
  // #swagger.description = 'Restarts the session with the given session ID.'
  const sessionId = req.params.sessionId
  try {
    const validation = await validateSession(sessionId)
    if (validation.message === 'session_not_found') {
      return res.json(validation)
    }
    await reloadSession(sessionId)
    /* #swagger.responses[200] = {
      description: "Sessions restarted.",
      content: {
        "application/json": {
          schema: { "$ref": "#/definitions/RestartSessionResponse" }
        }
      }
    }
    */
    res.json({ success: true, message: 'Restarted successfully' })
  } catch (error) {
    logger.error({ sessionId, err: error }, 'Failed to restart session')
    sendErrorResponse(res, 500, error.message)
  }
}

/**
 * Terminates the session with the given session ID.
 *
 * @function
 * @async
 * @param {Object} req - The HTTP request object.
 * @param {Object} res - The HTTP response object.
 * @param {string} req.params.sessionId - The session ID to terminate.
 * @returns {Promise<void>}
 * @throws {Error} If there was an error terminating the session.
 */
const terminateSession = async (req, res) => {
  // #swagger.summary = 'Terminate session'
  // #swagger.description = 'Terminates the session with the given session ID.'
  const sessionId = req.params.sessionId
  try {
    const validation = await validateSession(sessionId)
    if (validation.message === 'session_not_found') {
      return res.json(validation)
    }
    await deleteSession(sessionId, validation)
    /* #swagger.responses[200] = {
      description: "Sessions terminated.",
      content: {
        "application/json": {
          schema: { "$ref": "#/definitions/TerminateSessionResponse" }
        }
      }
    }
    */
    res.json({ success: true, message: 'Logged out successfully' })
  } catch (error) {
    logger.error({ sessionId, err: error }, 'Failed to terminate session')
    sendErrorResponse(res, 500, error.message)
  }
}

/**
 * Terminates all inactive sessions.
 *
 * @function
 * @async
 * @param {Object} req - The HTTP request object.
 * @param {Object} res - The HTTP response object.
 * @returns {Promise<void>}
 * @throws {Error} If there was an error terminating the sessions.
 */
const terminateInactiveSessions = async (req, res) => {
  // #swagger.summary = 'Terminate inactive sessions'
  // #swagger.description = 'Terminates all inactive sessions.'
  try {
    await flushSessions(true)
    /* #swagger.responses[200] = {
      description: "Sessions terminated.",
      content: {
        "application/json": {
          schema: { "$ref": "#/definitions/TerminateSessionsResponse" }
        }
      }
    }
    */
    res.json({ success: true, message: 'Flush completed successfully' })
  } catch (error) {
    logger.error(error, 'Failed to terminate inactive sessions')
    sendErrorResponse(res, 500, error.message)
  }
}

/**
 * Terminates all sessions.
 *
 * @function
 * @async
 * @param {Object} req - The HTTP request object.
 * @param {Object} res - The HTTP response object.
 * @returns {Promise<void>}
 * @throws {Error} If there was an error terminating the sessions.
 */
const terminateAllSessions = async (req, res) => {
  // #swagger.summary = 'Terminate all sessions'
  // #swagger.description = 'Terminates all sessions.'
  try {
    await flushSessions(false)
    /* #swagger.responses[200] = {
      description: "Sessions terminated.",
      content: {
        "application/json": {
          schema: { "$ref": "#/definitions/TerminateSessionsResponse" }
        }
      }
    }
    */
    res.json({ success: true, message: 'Flush completed successfully' })
  } catch (error) {
    logger.error(error, 'Failed to terminate all sessions')
    sendErrorResponse(res, 500, error.message)
  }
}

/**
 * Request authentication via pairing code instead of QR code.
 *
 * @async
 * @function
 * @param {Object} req - The HTTP request object containing the chatId and sessionId.
 * @param {string} req.body.phoneNumber - The phone number in international, symbol-free format (e.g. 12025550108 for US, 551155501234 for Brazil).
 * @param {boolean} req.body.showNotification - Show notification to pair on phone number.
 * @param {string} req.params.sessionId - The unique identifier of the session associated with the client to use.
 * @param {Object} res - The HTTP response object.
 * @returns {Promise<Object>} - A Promise that resolves with a JSON object containing a success flag and the result of the operation.
 * @throws {Error} - If an error occurs during the operation, it is thrown and handled by the catch block.
 */
const requestPairingCode = async (req, res) => {
  /*
    #swagger.summary = 'Request authentication via pairing code'
    #swagger.requestBody = {
      required: true,
      schema: {
        type: 'object',
        properties: {
          phoneNumber: {
            type: 'string',
            description: 'Phone number in international, symbol-free format',
            example: '12025550108'
          },
          showNotification: {
            type: 'boolean',
            description: 'Show notification to pair on phone number',
            example: true
          },
        }
      },
    }
  */
  try {
    const { phoneNumber, showNotification = true } = req.body
    const client = sessions.get(req.params.sessionId)
    if (!client) {
      return res.json({ success: false, message: 'session_not_found' })
    }
    const result = await client.requestPairingCode(phoneNumber, showNotification)
    res.json({ success: true, result })
  } catch (error) {
    sendErrorResponse(res, 500, error.message)
  }
}

/**
 * Get all sessions.
 *
 * @function
 * @async
 * @param {Object} req - The HTTP request object.
 * @param {Object} res - The HTTP response object.
 * @returns {<Object>}
 */
const getSessions = async (req, res) => {
  // #swagger.summary = 'Get all sessions'
  // #swagger.description = 'Get all sessions.'
  /* #swagger.responses[200] = {
      description: "Retrieved all sessions.",
      content: {
        "application/json": {
          schema: { "$ref": "#/definitions/GetSessionsResponse" }
        }
      }
    }
  */
  return res.json({ success: true, result: Array.from(sessions.keys()) })
}

/**
 * Get pupPage screenshot image
 *
 * @function
 * @async
 * @param {Object} req - The request object.
 * @param {Object} res - The response object.
 * @returns {Promise<Object>} - A Promise that resolves with a JSON object containing a success flag and the result of the operation.
 * @throws {Error} If there is an issue setting the profile picture, an error will be thrown.
 */
const getPageScreenshot = async (req, res) => {
  // #swagger.summary = 'Get page screenshot'
  // #swagger.description = 'Screenshot of the client with the given session ID.'
  const sessionId = req.params.sessionId
  try {
    const session = sessions.get(sessionId)
    if (!session) {
      return res.json({ success: false, message: 'session_not_found' })
    }

    if (!session.pupPage) {
      return res.json({ success: false, message: 'page_not_ready' })
    }

    const pngBase64String = await session.pupPage.screenshot({
      fullPage: true,
      encoding: 'base64',
      type: 'png'
    })

    /* #swagger.responses[200] = {
        description: "Screenshot image.",
        content: {
          "image/png": {}
        }
      }
    */
    res.writeHead(200, {
      'Content-Type': 'image/png'
    })
    res.write(Buffer.from(pngBase64String, 'base64'))
    res.end()
  } catch (error) {
    logger.error({ sessionId, err: error }, 'Failed to get page screenshot')
    sendErrorResponse(res, 500, error.message)
  }
}

module.exports = {
  startSession,
  stopSession,
  statusSession,
  sessionQrCode,
  sessionQrCodeImage,
  requestPairingCode,
  restartSession,
  terminateSession,
  terminateInactiveSessions,
  terminateAllSessions,
  getSessions,
  getPageScreenshot
}<|MERGE_RESOLUTION|>--- conflicted
+++ resolved
@@ -1,9 +1,5 @@
-<<<<<<< HEAD
-const { setupSession, deleteSession, reloadSession, validateSession, flushSessions, sessions } = require('../sessions')
-=======
 const qr = require('qr-image')
 const { setupSession, deleteSession, reloadSession, validateSession, flushSessions, destroySession, sessions } = require('../sessions')
->>>>>>> 92fa7cc2
 const { sendErrorResponse, waitForNestedObject } = require('../utils')
 const { logger } = require('../logger')
 
@@ -173,18 +169,11 @@
     }
     if (session.qrImage) {
       res.writeHead(200, {
-<<<<<<< HEAD
-        'Content-Type': 'image/png',
-        'Content-Length': session.qrImage.length
-      });
-      return res.end(session.qrImage); // Send cached image
-=======
         'Cache-Control': 'no-cache, no-store, must-revalidate',
         Expires: 0,
         'Content-Type': 'image/png'
       })
       return qrImage.pipe(res)
->>>>>>> 92fa7cc2
     }
     return res.status(404).json({ success: false, message: 'qr code not ready or already scanned' });
   } catch (error) {
