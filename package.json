{
  "name": "wwebjs-api",
  "version": "1.0.0",
  "description": "REST API wrapper for whatsapp-web.js",
  "main": "server.js",
  "scripts": {
    "start": "node server.js",
    "test": "jest --runInBand",
    "swagger": "node swagger.js"
  },
  "dependencies": {
    "axios": "^1.11.0",
    "dotenv": "^16.6.1",
    "express": "^4.21.2",
    "express-rate-limit": "^7.5.1",
    "pino": "^9.9.4",
    "qr-image": "^3.2.0",
    "qrcode-terminal": "^0.12.0",
    "swagger-ui-express": "^5.0.1",
<<<<<<< HEAD
    "whatsapp-web.js": "^1.31.0",
    "ws": "^8.18.2",
    "cors": "^2.8.5"
=======
    "whatsapp-web.js": "^1.34.1",
    "ws": "^8.18.3"
>>>>>>> f4093810
  },
  "devDependencies": {
    "eslint": "^8.38.0",
    "eslint-config-standard": "^17.0.0",
    "eslint-plugin-import": "^2.27.5",
    "eslint-plugin-n": "^15.7.0",
    "eslint-plugin-promise": "^6.1.1",
    "jest": "^29.7.0",
    "supertest": "^6.3.3",
    "swagger-autogen": "^2.23.7"
  },
  "keywords": [
    "whatsapp",
    "whatsapp-web",
    "wwebjs",
    "api",
    "wrapper",
    "rest",
    "express",
    "axios"
  ],
  "author": {
    "name": "Anton Voylenko",
    "email": "anton.voylenko@gmail.com"
  },
  "license": "MIT",
  "engines": {
    "node": ">=18"
  },
  "repository": {
    "type": "git",
    "url": "https://github.com/avoylenko/wwebjs-api.git"
  },
  "bugs": {
    "url": "https://github.com/avoylenko/wwebjs-api/issues"
  },
  "homepage": "https://github.com/avoylenko/wwebjs-api"
}<|MERGE_RESOLUTION|>--- conflicted
+++ resolved
@@ -17,14 +17,9 @@
     "qr-image": "^3.2.0",
     "qrcode-terminal": "^0.12.0",
     "swagger-ui-express": "^5.0.1",
-<<<<<<< HEAD
-    "whatsapp-web.js": "^1.31.0",
-    "ws": "^8.18.2",
+    "whatsapp-web.js": "^1.34.1",
+    "ws": "^8.18.3",
     "cors": "^2.8.5"
-=======
-    "whatsapp-web.js": "^1.34.1",
-    "ws": "^8.18.3"
->>>>>>> f4093810
   },
   "devDependencies": {
     "eslint": "^8.38.0",
