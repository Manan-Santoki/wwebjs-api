--- conflicted
+++ resolved
@@ -17,14 +17,9 @@
     "qr-image": "^3.2.0",
     "qrcode-terminal": "^0.12.0",
     "swagger-ui-express": "^5.0.1",
-<<<<<<< HEAD
-    "whatsapp-web.js": "^1.34.1",
+    "whatsapp-web.js": "^1.34.2",
     "ws": "^8.18.3",
     "cors": "^2.8.5"
-=======
-    "whatsapp-web.js": "^1.34.2",
-    "ws": "^8.18.3"
->>>>>>> d1043450
   },
   "devDependencies": {
     "eslint": "^8.38.0",
