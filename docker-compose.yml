--- conflicted
+++ resolved
@@ -4,7 +4,6 @@
 name: wwebjs-api
 
 services:
-<<<<<<< HEAD
   app:
     container_name: wwebjs_api
     build: . # Build from the ./Dockerfile
@@ -13,18 +12,11 @@
       restart_policy:
         condition: on-failure
         max_attempts: 5
-=======
-  api:
-    image: avoylenko/wwebjs-api:latest
-    container_name: wwebjs-api
-    restart: always
->>>>>>> 92fa7cc2
     ports:
       - "3000:3000"
     env_file:
       - .env
     environment:
-<<<<<<< HEAD
       # --- Application Environment Variables ---
       - BASE_WEBHOOK_URL=http://localhost:3000/localCallbackExample
       - ENABLE_LOCAL_CALLBACK_EXAMPLE=TRUE
@@ -68,36 +60,4 @@
         condition: service_started
 
 # volumes:                    
-#  ssmtp_config:
-=======
-      # Core Configuration
-      - BASE_WEBHOOK_URL=http://localhost:3000/localCallbackExample
-      - MAX_ATTACHMENT_SIZE=5000000 # In bytes (5MB)
-      - SET_MESSAGES_AS_SEEN=TRUE
-      - ENABLE_LOCAL_CALLBACK_EXAMPLE=TRUE
-      - ENABLE_SWAGGER_ENDPOINT=TRUE
-      - RECOVER_SESSIONS=TRUE
-      
-      # Security Settings
-      # - API_KEY=your_global_api_key_here # Uncomment and set for production
-      
-      # Rate Limiting Configuration
-      # - RATE_LIMIT_MAX=1000 # Maximum connections per time window
-      # - RATE_LIMIT_WINDOW_MS=1000 # Time window in milliseconds
-      
-      # WhatsApp Web Configuration
-      # - WEB_VERSION='2.2328.5' # Specific WhatsApp Web version
-      # - WEB_VERSION_CACHE_TYPE=none # Options: local, remote, none
-      
-      # Callback Configuration
-      - DISABLED_CALLBACKS=message_ack|message_reaction
-    volumes:
-      - ./sessions:/usr/src/app/sessions
-    # Optional healthcheck
-    # healthcheck:
-    #   test: ["CMD", "curl", "-f", "http://localhost:3000/health"]
-    #   interval: 30s
-    #   timeout: 10s
-    #   retries: 3
-    #   start_period: 40s
->>>>>>> 92fa7cc2
+#  ssmtp_config: